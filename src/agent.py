""" Module for the agent. When ran as main, the agent will start training. """

import random
import os
from collections import deque

import numpy as np
import torch

from game import Game, GameAction
from model import Linear_QNet, QTrainer
from utils.config_manager import ConfigManager

# from helper import plot

# TODO put this in a yaml
MAX_MEMORY = 100_000
BATCH_SIZE = 1000
LEARNING_RATE = 0.001
STATE_ATTRIBUTE_COUNT = 9
HIDDEN_LAYER = 256


def init_model(model_name):
    """
    Initializes a new or existing Linear_QNet and returns it.

    :param model_name: The name of the model inside the 'models' folder.
    :return: The new or existing Linear_QNet.
    """
    model = Linear_QNet(STATE_ATTRIBUTE_COUNT, HIDDEN_LAYER, GameAction().action_count)

    folder = 'models'
    path = os.path.join(folder, model_name)
<<<<<<< HEAD
    if os.path.exists(path) and model_name != '':
        model.load(path)
        print(f'Loaded model from {path}')
    elif model_name == '':
        print(f'Starting from scratch...')
    else:
        raise FileNotFoundError(f'No saved model found at {path}')
=======
    if os.path.exists(path) and model_name != "":
        model.load(path)
        print(f'Loaded model from {path}')
    else:
        print(f'No saved model found at {path}, starting from scratch.')
>>>>>>> 6f6d9666

    return model


class Agent:
    """ Class for an agent to train the model by playing the game. """

    def __init__(self, model_name: str = ""):
        """
        Initializes the agent with a new or existing model.

        :param model_name: The name of the model inside the 'models' folder.
        Default is an empty string, which will create a new Linear_QNet.
        """

        self.number_of_games = 0
        self.epsilon = 0  # randomness
        self.gamma = 0.9  # discount rate (must be smaller than 1)
        self.memory = deque(maxlen=MAX_MEMORY)  # if full -> popleft
        self.model = init_model(model_name)
        self.trainer = QTrainer(self.model, lr=LEARNING_RATE, gamma=self.gamma)

    @staticmethod
    def get_state(game: Game) -> np.ndarray:
        """
        Returns the state of the game.
        It includes:
            the length of the cast rays,
            the car's velocity and angle,
            the car's positional relation to the next checkpoint.

        :param game: The game to get the state of.
        :return: The state of the game as a numpy array.
        """
        distances_from_next_checkpoint = game.get_distance_from_next_checkpoint()
        rays = game.get_rays()

        state = [
            *rays,
            game.car.velocity,
            game.car.angle,
            *distances_from_next_checkpoint
        ]

        return np.array(state, dtype=float)

    def remember(self, state: np.ndarray, action: list[int], reward: float, next_state: np.ndarray, done: bool):
        """
        Stores an experience tuple in the agent's memory for replay during training.

        Appends a given game experience to the memory buffer.
        If the memory buffer reaches its maximum size, the oldest experiences are removed.

        :param state: The state of the game before the action.
        :param action: The action taken.
        :param reward: The reward after the action.
        :param next_state: The state of the game after the action.
        :param done: Whether the game is over or not.
        """
        self.memory.append((state, action, reward, next_state, done))

    def train_long_memory(self):
        """
        Train the agent using a batch of experiences stored in memory.

        Randomly samples a batch from the agent's memory to perform a training step.
        If the memory size is smaller than the batch size, the entire memory is used.
        """
        if len(self.memory) > BATCH_SIZE:
            # Random sample
            mini_sample = random.sample(self.memory, BATCH_SIZE)  # list of tuples
        else:
            # Full memory
            mini_sample = self.memory

        states, actions, rewards, next_states, dones = zip(*mini_sample)
        self.trainer.train_step(states, actions, rewards, next_states, dones)

    def train_short_memory(self, state: np.ndarray, action: list[int], reward: float, next_state: np.ndarray,
                           done: bool):
        """
        Performs a single training step using the given experience.

        :param state: The state of the game before the action.
        :param action: The action taken.
        :param reward: The reward after the action.
        :param next_state: The state of the game after the action.
        :param done: Whether the game is over or not.
        """
        self.trainer.train_step(state, action, reward, next_state, done)

    def get_action(self, state: np.ndarray) -> list[int]:
        """
        Returns an action based on the given state.

        :param state: The state of the game.
        :return: The action chosen by the model.
        """
        # random moves: tradeoff exploration / exploitation
        self.epsilon = 80 - self.number_of_games
        # Empty action
        game_action = GameAction()
        # Random
        if random.randint(0, 200) < self.epsilon:
            move = random.randint(0, 8)
            game_action.action = move
        # Model
        else:
            state0 = torch.tensor(state, dtype=torch.float)
            prediction = self.model(state0)  # executes the model.forward function
            move = torch.argmax(prediction).item()
            game_action.action = move

        return game_action.action


# When ran as main, the agent will start the training process.
if __name__ == '__main__':
<<<<<<< HEAD
=======
    agent = Agent('model_1740938831.9512718.pth')
    record = 0

>>>>>>> 6f6d9666
    car_arg = ConfigManager().get_argument('car')
    track_arg = ConfigManager().get_argument('track')
    model_arg = ConfigManager().get_argument('model')

    agent = Agent(model_arg)
    game = Game(car_arg, track_arg)

    # plot_scores = []
    # plot_mean_scores = []
    # total_score = 0
    record = 0

    while True:
        # get old state
        state_old = agent.get_state(game)

        # get move
        final_move = agent.get_action(state_old)

        # perform move and get new state
        reward, done, score = game.play_step(final_move)
        state_new = agent.get_state(game)

        # train short memory
        agent.train_short_memory(state_old, final_move, reward, state_new, done)

        # remember
        agent.remember(state_old, final_move, reward, state_new, done)

        if done:
            # train the long memory (experience replay), plot result
            game.reset()
            agent.number_of_games += 1
            agent.train_long_memory()

            if score > record:
                record = score
                agent.model.save()

            print(f"Game: {agent.number_of_games}, Score: {score}, Record: {record}")

            # plot_scores.append(score)
            # total_score += score
            # mean_score = total_score / agent.number_of_games
            # plot_mean_scores.append(mean_score)
            # plot(plot_scores, plot_mean_scores)<|MERGE_RESOLUTION|>--- conflicted
+++ resolved
@@ -32,7 +32,6 @@
 
     folder = 'models'
     path = os.path.join(folder, model_name)
-<<<<<<< HEAD
     if os.path.exists(path) and model_name != '':
         model.load(path)
         print(f'Loaded model from {path}')
@@ -40,13 +39,26 @@
         print(f'Starting from scratch...')
     else:
         raise FileNotFoundError(f'No saved model found at {path}')
-=======
+
+    return model
+
+
+def init_model(model_name):
+    """
+    Initializes a new or existing Linear_QNet and returns it.
+
+    :param model_name: The name of the model inside the 'models' folder.
+    :return: The new or existing Linear_QNet.
+    """
+    model = Linear_QNet(STATE_ATTRIBUTE_COUNT, HIDDEN_LAYER, GameAction().action_count)
+
+    folder = 'models'
+    path = os.path.join(folder, model_name)
     if os.path.exists(path) and model_name != "":
         model.load(path)
         print(f'Loaded model from {path}')
     else:
         print(f'No saved model found at {path}, starting from scratch.')
->>>>>>> 6f6d9666
 
     return model
 
@@ -165,12 +177,6 @@
 
 # When ran as main, the agent will start the training process.
 if __name__ == '__main__':
-<<<<<<< HEAD
-=======
-    agent = Agent('model_1740938831.9512718.pth')
-    record = 0
-
->>>>>>> 6f6d9666
     car_arg = ConfigManager().get_argument('car')
     track_arg = ConfigManager().get_argument('track')
     model_arg = ConfigManager().get_argument('model')
